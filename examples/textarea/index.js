--- conflicted
+++ resolved
@@ -11,24 +11,14 @@
   connector: {
     name: 'websockets-client',
     room: 'Textarea-example',
-<<<<<<< HEAD
     // url: '//localhost:1234',
-    url: 'https://yjs-v13.herokuapp.com/',
+    url: 'https://yjs-v13.herokuapp.com/'
     // options: { transports: ['websocket'], upgrade: false }
-=======
-    url: 'https://yjs-v13.herokuapp.com/'
->>>>>>> 0455eaa8
   },
   share: {
-<<<<<<< HEAD
     textarea: 'Text'
-  }
-=======
-    textarea: 'Text', // y.share.textarea is of type Y.Text
-    test: 'Array'
   },
   timeout: 5000 // reject if no connection was established within 5 seconds
->>>>>>> 0455eaa8
 }).then(function (y) {
   window.yTextarea = y
 
